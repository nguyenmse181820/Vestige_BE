package se.vestige_be.configuration;

import org.springframework.context.annotation.Bean;
import org.springframework.context.annotation.Configuration;
import org.springframework.context.annotation.Lazy;
import org.springframework.security.authentication.AuthenticationManager;
import org.springframework.security.authentication.AuthenticationProvider;
import org.springframework.security.authentication.dao.DaoAuthenticationProvider;
import org.springframework.security.config.annotation.authentication.configuration.AuthenticationConfiguration;
import org.springframework.security.config.annotation.method.configuration.EnableMethodSecurity;
import org.springframework.security.config.annotation.web.builders.HttpSecurity;
import org.springframework.security.config.annotation.web.configuration.EnableWebSecurity;
import org.springframework.security.config.annotation.web.configurers.AbstractHttpConfigurer;
import org.springframework.security.config.http.SessionCreationPolicy;
import org.springframework.security.crypto.bcrypt.BCryptPasswordEncoder;
import org.springframework.security.crypto.password.PasswordEncoder;
import org.springframework.security.web.SecurityFilterChain;
import org.springframework.security.web.authentication.UsernamePasswordAuthenticationFilter;
import org.springframework.web.cors.CorsConfigurationSource;
import se.vestige_be.service.CustomUserDetailsService;

@Configuration
@EnableWebSecurity
@EnableMethodSecurity
public class SecurityConfig {

    private final CustomUserDetailsService userDetailsService;
    private final JWTTokenUtil jwtTokenUtil;
    private final CorsConfigurationSource corsConfigurationSource;

    public SecurityConfig(@Lazy CustomUserDetailsService userDetailsService,
                          JWTTokenUtil jwtTokenUtil,
                          CorsConfigurationSource corsConfigurationSource) {
        this.userDetailsService = userDetailsService;
        this.jwtTokenUtil = jwtTokenUtil;
        this.corsConfigurationSource = corsConfigurationSource;
    }

    @Bean
    public JwtAuthenticationFilter jwtAuthenticationFilter() {
        return new JwtAuthenticationFilter(jwtTokenUtil, userDetailsService);
    }

    @Bean
    public SecurityFilterChain securityFilterChain(HttpSecurity http) throws Exception {
        http
<<<<<<< HEAD
                // Enable CORS
                .cors(cors -> cors.configurationSource(corsConfigurationSource))

                // Disable CSRF
                .csrf(csrf -> csrf.disable())

=======
                .csrf(AbstractHttpConfigurer::disable)
>>>>>>> 09bb4ef0
                .authorizeHttpRequests(auth -> auth
                        // Auth endpoints
                        .requestMatchers("/api/auth/**").permitAll()

                        // Public API endpoints (can be accessed without authentication)
                        .requestMatchers("/api/products/**").permitAll()
                        .requestMatchers("/api/categories/**").permitAll()
                        .requestMatchers("/api/brands/**").permitAll()
                        .requestMatchers("/api/users/{id}").permitAll() // Public user profiles

                        // Protected endpoints (require authentication)
                        .requestMatchers("/api/users/profile/**").authenticated()
                        .requestMatchers("/api/users/addresses/**").authenticated()
                        .requestMatchers("/api/orders/**").authenticated()
                        .requestMatchers("/api/offers/**").authenticated()
                        .requestMatchers("/api/transactions/**").authenticated()

                        // WebSocket endpoints - Allow for initial connection
                        .requestMatchers("/chat/**").permitAll()
                        .requestMatchers("/ws/**").permitAll()

                        // Swagger UI and API docs
                        .requestMatchers("/swagger-ui.html").permitAll()
                        .requestMatchers("/swagger-ui/**").permitAll()
                        .requestMatchers("/v3/api-docs/**").permitAll()
                        .requestMatchers("/swagger-resources/**").permitAll()
                        .requestMatchers("/webjars/**").permitAll()

                        // Actuator endpoints (for health check)
                        .requestMatchers("/actuator/**").permitAll()

                        // Static resources
                        .requestMatchers("/css/**", "/js/**", "/static/**").permitAll()

                        // Chat API endpoints require authentication
                        .requestMatchers("/api/chat/**").authenticated()

                        // Require authentication for all other requests
                        .anyRequest().authenticated()
                )
                .sessionManagement(session -> session
                        .sessionCreationPolicy(SessionCreationPolicy.STATELESS)
                )
                .authenticationProvider(authenticationProvider())
                .addFilterBefore(jwtAuthenticationFilter(), UsernamePasswordAuthenticationFilter.class);

        return http.build();
    }

    @Bean
    public AuthenticationProvider authenticationProvider() {
        DaoAuthenticationProvider authProvider = new DaoAuthenticationProvider();
        authProvider.setUserDetailsService(userDetailsService);
        authProvider.setPasswordEncoder(passwordEncoder());
        return authProvider;
    }

    @Bean
    public AuthenticationManager authenticationManager(AuthenticationConfiguration config) throws Exception {
        return config.getAuthenticationManager();
    }

    @Bean
    public PasswordEncoder passwordEncoder() {
        return new BCryptPasswordEncoder();
    }
}<|MERGE_RESOLUTION|>--- conflicted
+++ resolved
@@ -44,16 +44,11 @@
     @Bean
     public SecurityFilterChain securityFilterChain(HttpSecurity http) throws Exception {
         http
-<<<<<<< HEAD
                 // Enable CORS
                 .cors(cors -> cors.configurationSource(corsConfigurationSource))
-
                 // Disable CSRF
                 .csrf(csrf -> csrf.disable())
-
-=======
                 .csrf(AbstractHttpConfigurer::disable)
->>>>>>> 09bb4ef0
                 .authorizeHttpRequests(auth -> auth
                         // Auth endpoints
                         .requestMatchers("/api/auth/**").permitAll()
