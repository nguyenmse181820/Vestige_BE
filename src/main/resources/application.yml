spring:
  application:
    name: Vestige_BE
  task:
    scheduling:
      enabled: true
  datasource:
    url: ${DATABASE_URL:jdbc:postgresql://localhost:5432/vestige}
    username: ${DATABASE_USERNAME:postgres}
    password: ${DATABASE_PASSWORD}
    driver-class-name: org.postgresql.Driver
  jpa:
    hibernate:
      ddl-auto: update
    properties:
      hibernate:
        dialect: org.hibernate.dialect.PostgreSQLDialect
        format_sql: true
    show-sql: false

  # Jackson Configuration
  jackson:
    serialization:
      write-dates-as-timestamps: false
      indent-output: true
    deserialization:
      fail-on-unknown-properties: false
    time-zone: Asia/Ho_Chi_Minh
    date-format: yyyy-MM-dd HH:mm:ss

  # CORS Configuration
  web:
    cors:
      allowed-origins:
        - "http://localhost:3000"
        - "http://127.0.0.1:3000"
      allowed-methods: "*"
      allowed-headers: "*"
      allow-credentials: true
      max-age: 3600

# Management endpoints
management:
  endpoints:
    web:
      exposure:
        include: health,info
      cors:
        allowed-origins: "http://localhost:3000"
        allowed-methods: "GET,POST"

jwt:
  secret: ${JWT_SECRET}
  expiration: ${JWT_EXPIRATION:3600000}
  refresh-expiration: ${JWT_REFRESH_EXPIRATION:86400000}

<<<<<<< HEAD
=======
server:
  port: ${PORT:8080}

cors:
  allowed-origins: ${CORS_ALLOWED_ORIGINS:http://localhost:3000,http://localhost:5173,http://localhost:4000,http://127.0.0.1:3000,http://127.0.0.1:5173}
  allowed-methods: ${CORS_ALLOWED_METHODS:GET,POST,PUT,PATCH,DELETE,OPTIONS}
  allowed-headers: ${CORS_ALLOWED_HEADERS:*}
  allow-credentials: ${CORS_ALLOW_CREDENTIALS:true}
  max-age: ${CORS_MAX_AGE:3600}

# Swagger OpenAPI Configuration
>>>>>>> 09bb4ef0
springdoc:
  api-docs:
    path: /v3/api-docs
  swagger-ui:
    path: /swagger-ui.html
    tags-sorter: alpha
    operations-sorter: method
    display-request-duration: true
  packages-to-scan: se.vestige_be.controller
  paths-to-match: /api/**
  show-actuator: false
  default-consumes-media-type: application/json
  default-produces-media-type: application/json

# Logging Configuration
logging:
  level:
    se.vestige_be: INFO
    org.springframework.web.socket: DEBUG
    com.fasterxml.jackson: INFO<|MERGE_RESOLUTION|>--- conflicted
+++ resolved
@@ -53,9 +53,6 @@
   secret: ${JWT_SECRET}
   expiration: ${JWT_EXPIRATION:3600000}
   refresh-expiration: ${JWT_REFRESH_EXPIRATION:86400000}
-
-<<<<<<< HEAD
-=======
 server:
   port: ${PORT:8080}
 
@@ -67,7 +64,6 @@
   max-age: ${CORS_MAX_AGE:3600}
 
 # Swagger OpenAPI Configuration
->>>>>>> 09bb4ef0
 springdoc:
   api-docs:
     path: /v3/api-docs
